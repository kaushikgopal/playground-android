plugins {
  id("com.android.library")
  id("template.feature")
}

android {
  namespace = libs.versions.app.namespace.get() + ".${project.parent?.name}.${project.name}"
}

dependencies {
<<<<<<< HEAD
  // internal
  implementation(projects.domain.quoter.impl)
=======
  // Navigation
  implementation(libs.compose.navigation)
  implementation(libs.kotlinx.serialization.json)
  // dependency injection
  ksp(libs.bundles.kotlin.inject.compiler)
  implementation(libs.bundles.kotlin.inject)

  // --- internal dependencies
  implementation(projects.domain.app)
>>>>>>> 5ec61553
}<|MERGE_RESOLUTION|>--- conflicted
+++ resolved
@@ -8,10 +8,6 @@
 }
 
 dependencies {
-<<<<<<< HEAD
-  // internal
-  implementation(projects.domain.quoter.impl)
-=======
   // Navigation
   implementation(libs.compose.navigation)
   implementation(libs.kotlinx.serialization.json)
@@ -21,5 +17,5 @@
 
   // --- internal dependencies
   implementation(projects.domain.app)
->>>>>>> 5ec61553
+  implementation(projects.domain.quoter.impl)
 }