--- conflicted
+++ resolved
@@ -39,21 +39,16 @@
         plugins.apply(libs.plugins.kotlin.serialization.get().pluginId)
 
         dependencies {
-           val api by configurations
-
-<<<<<<< HEAD
-          // internal dependencies
+          // below will be directly usable in feature module
+          val implementation by configurations
           implementation(project(":domain:app"))
           implementation(project(":common:networking"))
-=======
-          // --- internal dependencies
-          // Be super super judicious about what you put here
-          // more often than not, it's easier to just declare the dependencies manually again
-          // You won't gain much by "reuse"
-          // be very judicious in adding more dependencies here
+
+          // below will pull inner implementation as well
+          // be judicious here
+          val api by configurations
           api(project(":common:log"))
           api(project(":domain:ui")) // brings in compose
->>>>>>> 5ec61553
         }
       }
     }
