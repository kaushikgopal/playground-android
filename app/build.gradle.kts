plugins {
  id("com.android.application")
  id("template.android")
  alias(libs.plugins.kotlin.compose.compiler)
}

android {
  namespace = libs.versions.app.namespace.get()

  defaultConfig {
    applicationId = libs.versions.app.namespace.get()
    versionCode = libs.versions.app.version.code.get().toInt()
    versionName = libs.versions.app.version.name.get()
    targetSdk = libs.versions.sdk.target.get().toInt()

    testInstrumentationRunner = "androidx.test.runner.AndroidJUnitRunner"
    vectorDrawables { useSupportLibrary = true }
  }

  buildTypes {
    release {
      isMinifyEnabled = false
      proguardFiles(getDefaultProguardFile("proguard-android-optimize.txt"), "proguard-rules.pro")
    }
  }

  buildFeatures { compose = true }

  lint {
    quiet = true
    // if true, stop the gradle build if errors are found
    abortOnError = true
    // if true, only report errors
    ignoreWarnings = true
    // Produce report for CI:
    // https://docs.github.com/en/github/finding-security-vulnerabilities-and-errors-in-your-code/sarif-support-for-code-scanning
    // sarifOutput = file("../lint-results.sarif")
    textReport = true
  }
}

dependencies {
<<<<<<< HEAD
=======
  // Navigation
  implementation(libs.compose.navigation)
  implementation(libs.kotlinx.serialization.json)
  // dependency injection
  ksp(libs.bundles.kotlin.inject.compiler)
  implementation(libs.bundles.kotlin.inject)

  // internal
>>>>>>> 5ec61553
  implementation(projects.domain.app)

  // internal
  implementation(projects.features.landing)
  implementation(projects.features.settings)


  testImplementation(libs.junit)
  androidTestImplementation(libs.androidx.junit)
  androidTestImplementation(libs.espresso.core)
  androidTestImplementation(platform(libs.compose.bom))
  androidTestImplementation(libs.compose.test.junit4)
  debugImplementation(libs.compose.test.manifest)
}<|MERGE_RESOLUTION|>--- conflicted
+++ resolved
@@ -40,8 +40,6 @@
 }
 
 dependencies {
-<<<<<<< HEAD
-=======
   // Navigation
   implementation(libs.compose.navigation)
   implementation(libs.kotlinx.serialization.json)
@@ -50,13 +48,10 @@
   implementation(libs.bundles.kotlin.inject)
 
   // internal
->>>>>>> 5ec61553
   implementation(projects.domain.app)
 
-  // internal
   implementation(projects.features.landing)
   implementation(projects.features.settings)
-
 
   testImplementation(libs.junit)
   androidTestImplementation(libs.androidx.junit)
