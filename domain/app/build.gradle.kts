plugins {
    id("com.android.library")
    id("template.android")
}

android {
    namespace = libs.versions.app.namespace.get() + ".${project.parent?.name}.${project.name}"
}

dependencies {
    // internal
<<<<<<< HEAD
    api(project(":common:log"))
    api(project(":domain:ui")) // brings in compose
    api(project(":common:networking"))
=======
    api(projects.common.log)
    api(projects.domain.ui) // brings in compose
>>>>>>> 8b59303d
}<|MERGE_RESOLUTION|>--- conflicted
+++ resolved
@@ -9,12 +9,8 @@
 
 dependencies {
     // internal
-<<<<<<< HEAD
-    api(project(":common:log"))
-    api(project(":domain:ui")) // brings in compose
-    api(project(":common:networking"))
-=======
+    api(projects.domain.ui) // brings in compose
+    api(projects.common.networking)
+
     api(projects.common.log)
-    api(projects.domain.ui) // brings in compose
->>>>>>> 8b59303d
 }